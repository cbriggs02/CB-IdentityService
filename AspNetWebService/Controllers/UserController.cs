--- conflicted
+++ resolved
@@ -1,10 +1,5 @@
-<<<<<<< HEAD
 ﻿using System.IdentityModel.Tokens.Jwt;
 using Microsoft.IdentityModel.Tokens;
-=======
-﻿//using Microsoft.AspNetCore.Authorization;
-using Microsoft.EntityFrameworkCore;
->>>>>>> df5d85f6
 using Microsoft.AspNetCore.Identity;
 using AspNetWebService.Helpers;
 using Microsoft.AspNetCore.Mvc;
@@ -30,10 +25,7 @@
     [Route("AspNetWebService/api/[controller]")]
     public class UserController : ControllerBase
     {
-<<<<<<< HEAD
         private readonly IUserService _userService;
-=======
->>>>>>> df5d85f6
         private readonly SignInManager<User> _signInManager;
         private readonly UserManager<User> _userManager;
         private readonly ILogger<UserController> _logger;
@@ -41,7 +33,6 @@
         private readonly IMapper _mapper;
 
         /// <summary>
-<<<<<<< HEAD
         ///     Initializes a new instance of the <see cref="UserController"/> class with the specified dependencies.
         /// </summary>
         /// <param name="userService">
@@ -70,21 +61,6 @@
             _userManager = userManager ?? throw new ArgumentNullException(nameof(userManager));
             _logger = logger ?? throw new ArgumentNullException(nameof(logger));
             _mapper = mapper ?? throw new ArgumentNullException(nameof(mapper));
-=======
-        /// Constructor for the UserController class.
-        /// Initializes a new instance of the UserController with required services.
-        /// </summary>
-        /// <param name="signInManager">The SignInManager for managing user sign-in operations.</param>
-        /// <param name="userManager">The UserManager for managing user-related operations.</param>
-        /// <param name="logger">The ILogger for logging within the UserController.</param>
-        /// <param name="mapper">The IMapper for object mapping within the UserController.</param>
-        public UserController(SignInManager<User> signInManager, UserManager<User> userManager, ILogger<UserController> logger, IMapper mapper)
-        {
-            _signInManager = signInManager;
-            _userManager = userManager;
-            _logger = logger;
-            _mapper = mapper;
->>>>>>> df5d85f6
         }
 
 
@@ -102,15 +78,10 @@
         /// </returns>
         [HttpGet]
         [ProducesResponseType(StatusCodes.Status200OK)]
-<<<<<<< HEAD
         [ProducesResponseType(StatusCodes.Status404NotFound)]
         [ProducesResponseType(StatusCodes.Status500InternalServerError)]
         [SwaggerOperation(Summary = "Gets a list of all users")]
         public async Task<ActionResult<IEnumerable<UserDTO>>> GetUsers(int page, int pageSize)
-=======
-        [ProducesResponseType(StatusCodes.Status401Unauthorized)]
-        public async Task<ActionResult<IEnumerable<User>>> GetUsers()
->>>>>>> df5d85f6
         {
             try
             {
@@ -193,12 +164,8 @@
         /// </returns>
         [HttpPost]
         [ProducesResponseType(StatusCodes.Status400BadRequest)]
-<<<<<<< HEAD
         [SwaggerOperation(Summary = "Creates a new user")]
         public async Task<ActionResult<User>> CreateUser([FromBody] UserDTO userDTO)
-=======
-        public async Task<ActionResult<User>> RegisterUser(UserDTO userDTO)
->>>>>>> df5d85f6
         {
             if (userDTO == null)
             {
@@ -439,14 +406,7 @@
         ///     An IActionResult representing the result of the operation.
         /// </returns>
         [HttpDelete("{id}")]
-<<<<<<< HEAD
         [ProducesResponseType(StatusCodes.Status200OK)]
-        [ProducesResponseType(StatusCodes.Status404NotFound)]
-=======
-        [ProducesResponseType(StatusCodes.Status204NoContent)]
->>>>>>> df5d85f6
-        [ProducesResponseType(StatusCodes.Status400BadRequest)]
-        [ProducesResponseType(StatusCodes.Status401Unauthorized)]
         [ProducesResponseType(StatusCodes.Status404NotFound)]
         [ProducesResponseType(StatusCodes.Status500InternalServerError)]
         [SwaggerOperation(Summary = "Deletes a user by id")]
@@ -635,7 +595,6 @@
         }
 
         /// <summary>
-<<<<<<< HEAD
         ///     Activates a user by updating the AccountStatus field to 1.
         /// </summary>
         /// <param name="id">
@@ -718,35 +677,11 @@
             if (string.IsNullOrWhiteSpace(id))
             {
                 ModelState.AddModelError(string.Empty, "Id Parameter cannot be null or empty.");
-=======
-        /// Logs in a user based on the provided login credentials.
-        /// </summary>
-        /// <param name="login">The login credentials containing username and password.</param>
-        /// <returns>
-        /// Returns an IActionResult indicating the login status.
-        /// - If successful, returns a 200 OK response with a success message.
-        /// - If the login object is invalid, returns a 400 Bad Request response with appropriate error details.
-        /// - If the user credentials are invalid, returns a 401 Unauthorized response.
-        /// - If an error occurs during the login process, returns appropriate error status codes.
-        /// </returns>
-        [HttpPost("login")]
-        [ProducesResponseType(StatusCodes.Status200OK)]
-        [ProducesResponseType(StatusCodes.Status400BadRequest)]
-        [ProducesResponseType(StatusCodes.Status401Unauthorized)]
-        [ProducesResponseType(StatusCodes.Status404NotFound)]
-        [ProducesResponseType(StatusCodes.Status500InternalServerError)]
-        public async Task<IActionResult> Login(Login login)
-        {
-            if (login == null)
-            {
-                ModelState.AddModelError(string.Empty, "Invalid login object");
->>>>>>> df5d85f6
                 return BadRequest(ModelState);
             }
 
             try
             {
-<<<<<<< HEAD
                 var user = await _userManager.FindByIdAsync(id);
 
                 if (user == null)
@@ -870,29 +805,6 @@
             var tokenString = new JwtSecurityTokenHandler().WriteToken(tokenOptions);
             return tokenString;
         }
-=======
-                var user = await _userManager.FindByNameAsync(login.UserName);
-
-                if (user != null)
-                {
-                    var result = await _signInManager.CheckPasswordSignInAsync(user, login.Password, lockoutOnFailure: false);
-
-                    if (result.Succeeded)
-                    {
-                        await _signInManager.SignInAsync(user, isPersistent: false);
-
-                        return Ok(new { message = "Login Succesful" });
-                    }
-                }
-                return Unauthorized(new { message = "Invalid credentials" });
-            }
-            catch (Exception ex)
-            {
-                _logger.LogError(ex, "Error occurred while logging in.");
-                return StatusCode(StatusCodes.Status500InternalServerError, "An error occurred while processing your request.");
-            }
-        }
->>>>>>> df5d85f6
 
         /// <summary>
         ///     Checks the existence of a user based on the provided ID asynchronously.
